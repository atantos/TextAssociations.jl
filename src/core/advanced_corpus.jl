--- conflicted
+++ resolved
@@ -1145,12 +1145,6 @@
     )
 end
 
-<<<<<<< HEAD
-
-
-
-=======
->>>>>>> 8cca9950
 """
     gephi_graph(network::CollocationNetwork,
                            nodes_file::String,
