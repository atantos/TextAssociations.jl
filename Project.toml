name = "TextAssociations"
uuid = "7b6babba-2ab1-4176-83fb-e096766ccca2"
authors = ["atantos <atantos@gmail.com> and contributors"]
version = "1.0.0-DEV"

[deps]
Chain = "8be319e6-bccf-4806-a6f7-6fae938471bc"
DataFrames = "a93c6f00-e57d-5684-b7b6-d8193f3e46c0"
DataStructures = "864edb3b-99cc-5e75-8d2d-829cb0a9cfe8"
Distances = "b4f34e82-e78d-54a5-968a-f98e89d6e8f7"
DocumenterTools = "35a29f4d-8980-5a13-9543-d66fff28ecb8"
FreqTables = "da1fdf0e-e0ff-5433-a45f-9bb5ff651cb1"
LinearAlgebra = "37e2e46d-f89d-539d-b4ee-838fcccc9c8e"
Memoize = "c03570c3-d221-55d1-a50c-7939bbd78826"
SparseArrays = "2f01184e-e22b-5df5-ae63-d93ebab69eaf"
StatsBase = "2913bbd2-ae8a-5f71-8c99-4fb6c76f3a91"
TextAnalysis = "a2db99b7-8b79-58f8-94bf-bbc811eef33d"
WordTokenizers = "796a5d58-b03d-544a-977e-18100b691f6e"

[compat]
<<<<<<< HEAD
Distances = "0.10"
=======

WordTokenizers = "0.5"
TextAnalysis = "0.7"
>>>>>>> f4170ba0
julia = "1.10"

[extras]
Test = "8dfed614-e22c-5e08-85e1-65c5234f0b40"

[targets]
test = ["Test"]<|MERGE_RESOLUTION|>--- conflicted
+++ resolved
@@ -18,13 +18,9 @@
 WordTokenizers = "796a5d58-b03d-544a-977e-18100b691f6e"
 
 [compat]
-<<<<<<< HEAD
 Distances = "0.10"
-=======
-
 WordTokenizers = "0.5"
 TextAnalysis = "0.7"
->>>>>>> f4170ba0
 julia = "1.10"
 
 [extras]
