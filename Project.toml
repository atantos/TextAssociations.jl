name = "TextAssociations"
uuid = "7b6babba-2ab1-4176-83fb-e096766ccca2"
authors = ["atantos <atantos@gmail.com> and contributors"]
version = "1.0.0-DEV"

[deps]
Chain = "8be319e6-bccf-4806-a6f7-6fae938471bc"
DataFrames = "a93c6f00-e57d-5684-b7b6-d8193f3e46c0"
DataStructures = "864edb3b-99cc-5e75-8d2d-829cb0a9cfe8"
Distances = "b4f34e82-e78d-54a5-968a-f98e89d6e8f7"
DocumenterTools = "35a29f4d-8980-5a13-9543-d66fff28ecb8"
FreqTables = "da1fdf0e-e0ff-5433-a45f-9bb5ff651cb1"
LinearAlgebra = "37e2e46d-f89d-539d-b4ee-838fcccc9c8e"
Memoize = "c03570c3-d221-55d1-a50c-7939bbd78826"
SparseArrays = "2f01184e-e22b-5df5-ae63-d93ebab69eaf"
StatsBase = "2913bbd2-ae8a-5f71-8c99-4fb6c76f3a91"
TextAnalysis = "a2db99b7-8b79-58f8-94bf-bbc811eef33d"
WordTokenizers = "796a5d58-b03d-544a-977e-18100b691f6e"

[compat]
<<<<<<< HEAD
DataStructures = "0.18"
=======
Distances = "0.10"
WordTokenizers = "0.5"
TextAnalysis = "0.7"
>>>>>>> 8b0d1873
julia = "1.10"

[extras]
Test = "8dfed614-e22c-5e08-85e1-65c5234f0b40"

[targets]
test = ["Test"]<|MERGE_RESOLUTION|>--- conflicted
+++ resolved
@@ -18,13 +18,10 @@
 WordTokenizers = "796a5d58-b03d-544a-977e-18100b691f6e"
 
 [compat]
-<<<<<<< HEAD
 DataStructures = "0.18"
-=======
 Distances = "0.10"
 WordTokenizers = "0.5"
 TextAnalysis = "0.7"
->>>>>>> 8b0d1873
 julia = "1.10"
 
 [extras]
